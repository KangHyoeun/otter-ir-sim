--- conflicted
+++ resolved
@@ -136,11 +136,6 @@
         #       control_std = [0.01, 0.01], noise for omni
         if not isinstance(velocity, list):
             if vel_id != 0:
-<<<<<<< HEAD
-                self.robot_list[vel_id-1].move(velocity, **vel_kwargs)  
-            else:
-                print('zero velocity id')
-=======
                 self.robot_list[vel_id-1].move(velocity, **vel_kwargs)
             else:
                 print('zero velocity id')
@@ -149,7 +144,6 @@
             for robot in self.robot_list:
                 robot.sensor_step()
             
->>>>>>> a0cb4e5f
         else:
             for robot, vel in zip(self.robot_list, velocity):
                 robot.move(vel, **vel_kwargs)
