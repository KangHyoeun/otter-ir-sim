from .version import __version__
from irsim.env import EnvBase, EnvBase3D
import os
import sys


def make(world_name=None, projection=None, **kwargs) -> EnvBase:
<<<<<<< HEAD
=======

    '''
    Create an environment by the given world file and projection.

    Args:
        world_name (str): The name of the world file. If not specified, the default name of the `python script` will be used.
        projection (str): The projection of the environment. Default is "None". If set to "3d", the environment will be a 3D plot environment.
        **kwargs: Additional keyword arguments for 
            :py:class:`.EnvBase` or :py:class:`.EnvBase3D` for more details. 
    Returns:
        The environment object
    '''
>>>>>>> bd512dcb

    world_name = world_name or os.path.basename(sys.argv[0]).split(".")[0] + ".yaml"

    if projection == "3d":
        return EnvBase3D(world_name, **kwargs)
    else:
        return EnvBase(world_name, **kwargs)<|MERGE_RESOLUTION|>--- conflicted
+++ resolved
@@ -5,8 +5,6 @@
 
 
 def make(world_name=None, projection=None, **kwargs) -> EnvBase:
-<<<<<<< HEAD
-=======
 
     '''
     Create an environment by the given world file and projection.
@@ -19,7 +17,6 @@
     Returns:
         The environment object
     '''
->>>>>>> bd512dcb
 
     world_name = world_name or os.path.basename(sys.argv[0]).split(".")[0] + ".yaml"
 
