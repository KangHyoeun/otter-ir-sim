--- conflicted
+++ resolved
@@ -87,10 +87,6 @@
         self.lidar_origin = transform_point_with_state(self.offset, self._state)
         new_geometry = geometry_transform(self._init_geometry, self._state)
 
-<<<<<<< HEAD
-        
-=======
->>>>>>> 94bbdcd7
         # geo_list = [obj._geometry for obj in env_param.objects if self.obj_id != obj._id]
         # object_geometries = GeometryCollection(geo_list)
         # # new_diff_geometry = new_geometry.difference(object_geometries)
@@ -98,14 +94,10 @@
         # map_geo = env_param.objects[-1]._geometry
         # new_geometry = new_geometry.difference(map_geo)
         # temp = env_param.objects[-1]._geometry.difference(new_geometry)
-<<<<<<< HEAD
-        for obj in env_param.objects:
-=======
 
         intersect_index = []
                
         for ind, obj in enumerate(env_param.objects):
->>>>>>> 94bbdcd7
             if self.obj_id != obj._id:
                 if new_geometry.intersects(obj._geometry):
                     new_geometry = new_geometry.difference(obj._geometry)
