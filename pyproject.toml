[build-system]
requires = ["setuptools>=61.0",
            ]
            
build-backend = "setuptools.build_meta"

[project]
name = "ir_sim"
<<<<<<< HEAD
version = "1.1.10"
=======
version = "1.1.11"
>>>>>>> f430983f
authors = [
  { name="Han Ruihua", email="hanrh@connect.hku.hk" },
]
description = "A simple python based Intelligent Robot Simulator fpr robot navigation and Learning"
readme = "README.md"
requires-python = ">=3.7"
classifiers = [
    "Programming Language :: Python :: 3",
    "License :: OSI Approved :: MIT License",
    "Operating System :: OS Independent",
]
dependencies = ['matplotlib',
                'numpy',
                'scipy',
                'pyyaml',
                'pynput',
                'imageio',
                'pathlib',]


[tool.setuptools.packages.find]
where = ["./"]

[tool.setuptools.package-data]
"*" = ["*.png", "*.yaml"]

[project.urls]
"Homepage" = "https://github.com/hanruihua/ir_sim"<|MERGE_RESOLUTION|>--- conflicted
+++ resolved
@@ -6,11 +6,7 @@
 
 [project]
 name = "ir_sim"
-<<<<<<< HEAD
-version = "1.1.10"
-=======
 version = "1.1.11"
->>>>>>> f430983f
 authors = [
   { name="Han Ruihua", email="hanrh@connect.hku.hk" },
 ]
