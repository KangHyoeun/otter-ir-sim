--- conflicted
+++ resolved
@@ -6,11 +6,7 @@
 
 [project]
 name = "ir-sim"
-<<<<<<< HEAD
-version = "2.2.7"
-=======
 version = "2.3.0"
->>>>>>> bd512dcb
 authors = [
   { name="Han Ruihua", email="hanrh@connect.hku.hk" },
 ]
@@ -23,21 +19,10 @@
     "Operating System :: OS Independent",
 ]
 dependencies = ['matplotlib==3.9.0',
-<<<<<<< HEAD
-=======
                 'shapely==2.0.6',
->>>>>>> bd512dcb
                 'numpy',
                 'pyyaml',
                 'imageio',
-<<<<<<< HEAD
-                'shapely==2.0.6',
-                'loguru',
-                'transforms3d',]
-
-[project.optional-dependencies]
-keyboard = ['pynput']
-=======
                 'loguru',
                 'tabulate',
 ]
@@ -45,7 +30,6 @@
 [project.optional-dependencies]
 keyboard = ['pynput']
 all = ['pynput']
->>>>>>> bd512dcb
 
 [tool.setuptools.packages.find]
 include = ["irsim*"]
